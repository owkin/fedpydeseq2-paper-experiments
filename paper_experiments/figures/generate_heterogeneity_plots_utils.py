from collections.abc import Callable
from functools import partial
from pathlib import Path
from typing import Any

import numpy as np
import pandas as pd
import seaborn as sns
from fedpydeseq2_datasets.constants import TCGADatasetNames
from fedpydeseq2_datasets.utils import get_experiment_id
from loguru import logger
from matplotlib import pyplot as plt

from paper_experiments.figures.utils import SCORING_FUNCTIONS_YLABELS
from paper_experiments.figures.utils import get_de_genes
from paper_experiments.figures.utils import get_padj_lfc_from_method
from paper_experiments.figures.utils import process_method_name
from paper_experiments.utils.constants import MetaAnalysisParameter


def sensitivity(
    method_test_padj: pd.Series,
    method_test_lfc: pd.Series,
    method_ref_padj: pd.Series,
    method_ref_lfc: pd.Series,
    padj_threshold: float | None,
    log2fc_threshold: float | None,
<<<<<<< HEAD
) -> float:
    """
    Compute the number of recovered positives out of all true positives. A.k.a. recall.

    By recovered positives, we mean the fraction of differentially expressed genes
    found by the test method that are also found by the reference method, w.r.t. the
    differentially expressed genes found by the reference method.
=======
) -> pd.Index:
    """Get the differentially expressed genes.
>>>>>>> 1b418e73

    We define the differentially expressed genes as the genes with an adjusted p-value
    below a certain threshold and an absolute log fold change above a certain threshold.

    Parameters
    ----------
    method_test_padj : pd.Series
        The adjusted p-values of the test method, indexed by gene names.

    method_test_lfc : pd.Series
        The log fold changes of the test method, indexed by gene names,
        *in natural scale*.

    method_ref_padj : pd.Series
        The adjusted p-values of the reference method, indexed by gene names.

    method_ref_lfc : pd.Series
        The log fold changes of the reference method, indexed by gene names,
        *in natural scale*.

    padj_threshold : float or None
        The adjusted p-value threshold.

    log2fc_threshold : float or None
        The log2 fold change threshold.

    Returns
    -------
<<<<<<< HEAD
    float
        The sensitivity score, also known as recall.

=======
    pd.Index
        The differentially expressed genes.
>>>>>>> 1b418e73
    """
    method_test_diff_genes = get_de_genes(
        method_test_padj, method_test_lfc, padj_threshold, log2fc_threshold
    )
    method_ref_diff_genes = get_de_genes(
        method_ref_padj, method_ref_lfc, padj_threshold, log2fc_threshold
    )

    true_positives = len(set(method_test_diff_genes) & set(method_ref_diff_genes))
    false_negatives = len(set(method_ref_diff_genes) - set(method_test_diff_genes))

    return true_positives / (true_positives + false_negatives)


def precision(
    method_test_padj: pd.Series,
    method_test_lfc: pd.Series,
    method_ref_padj: pd.Series,
    method_ref_lfc: pd.Series,
    padj_threshold: float | None,
    log2fc_threshold: float | None,
) -> float:
<<<<<<< HEAD
    """
    Compute the number of true positives out of all predicted positives.
=======
    """Compute the number of recovered positives.
>>>>>>> 1b418e73

    By true positives, we mean the fraction of differentially expressed genes
    found by the test method that are also found by the reference method, w.r.t. the
    differentially expressed genes found by the reference method.

    We define the differentially expressed genes as the genes with an adjusted p-value
    below a certain threshold and an absolute log fold change above a certain threshold.

    Parameters
    ----------
    method_test_padj : pd.Series
        The adjusted p-values of the test method, indexed by gene names.

    method_test_lfc : pd.Series
        The log fold changes of the test method, indexed by gene names,
        *in natural scale*.

    method_ref_padj : pd.Series
        The adjusted p-values of the reference method, indexed by gene names.

    method_ref_lfc : pd.Series
        The log fold changes of the reference method, indexed by gene names,
        *in natural scale*.

    padj_threshold : float or None
        The adjusted p-value threshold.

    log2fc_threshold : float or None
        The log2 fold change threshold.

    Returns
    -------
    float
<<<<<<< HEAD
        The precision score.

=======
        The sensitivity score, also known as recall
        (i.e., the fraction of recovered positives).
>>>>>>> 1b418e73
    """
    method_test_diff_genes = get_de_genes(
        method_test_padj, method_test_lfc, padj_threshold, log2fc_threshold
    )
    method_ref_diff_genes = get_de_genes(
        method_ref_padj, method_ref_lfc, padj_threshold, log2fc_threshold
    )

    true_positives = len(set(method_test_diff_genes) & set(method_ref_diff_genes))
    false_positives = len(set(method_test_diff_genes) - set(method_ref_diff_genes))

    return true_positives / (true_positives + false_positives)


def f1_score(
    method_test_padj: pd.Series,
    method_test_lfc: pd.Series,
    method_ref_padj: pd.Series,
    method_ref_lfc: pd.Series,
    padj_threshold: float | None,
    log2fc_threshold: float | None,
):
    """Compute the F1 score.

    The F1 score is the harmonic mean of the precision and recall.

    Parameters
    ----------
    method_test_padj : pd.Series
        The adjusted p-values of the test method, indexed by gene names.

    method_test_lfc : pd.Series
        The log fold changes of the test method, indexed by gene names,
        *in natural scale*.

    method_ref_padj : pd.Series
        The adjusted p-values of the reference method, indexed by gene names.

    method_ref_lfc : pd.Series
        The log fold changes of the reference method, indexed by gene names,
        *in natural scale*.

    padj_threshold : float or None
        The adjusted p-value threshold.

    log2fc_threshold : float or None
        The log2 fold change threshold.

    Returns
    -------
    float
        The F1 score.
    """
    method_test_diff_genes = get_de_genes(
        method_test_padj, method_test_lfc, padj_threshold, log2fc_threshold
    )
    method_ref_diff_genes = get_de_genes(
        method_ref_padj, method_ref_lfc, padj_threshold, log2fc_threshold
    )

    true_positives = len(set(method_test_diff_genes) & set(method_ref_diff_genes))
    false_positives = len(set(method_test_diff_genes) - set(method_ref_diff_genes))
    false_negatives = len(set(method_ref_diff_genes) - set(method_test_diff_genes))

    precision = true_positives / (true_positives + false_positives)
    recall = true_positives / (true_positives + false_negatives)

    return 2 * (precision * recall) / (precision + recall)


def pearson_correlation_pvalues(
    method_test_padj: pd.Series,
    method_test_lfc: pd.Series,
    method_ref_padj: pd.Series,
    method_ref_lfc: pd.Series,
    padj_threshold: float | None = None,
    log2fc_threshold: float | None = None,
    padj_lower_bound: float = 1e-10,
) -> float:
    """Compute the Pearson correlation of the -log10(p-values).

    Parameters
    ----------
    method_test_padj : pd.Series
        The adjusted p-values of the test method, indexed by gene names.

    method_test_lfc : pd.Series
        The log fold changes of the test method, indexed by gene names,
        *in natural scale*.

    method_ref_padj : pd.Series
        The adjusted p-values of the reference method, indexed by gene names.

    method_ref_lfc : pd.Series
        The log fold changes of the reference method, indexed by gene names,
        *in natural scale*.

    padj_threshold : float or None
        The adjusted p-value threshold. If not None, we
        will restrict the genes to those whose
        reference p-value is below this threshold.

    log2fc_threshold : float or None
        The log2 fold change threshold. If not None, we
        will restrict the genes to those whose reference
        log2 fold change is above this threshold.

    padj_lower_bound : float
        The lower bound for the adjusted p-values. If a p-value is below this
        threshold, we will clip it to this value.

    Returns
    -------
    float
        The Pearson correlation of the -log10(p-values).
    """
    reference_genes = get_de_genes(
        method_ref_padj, method_ref_lfc, padj_threshold, log2fc_threshold
    )
    # Drop nan values
    common_genes = (
        method_ref_padj.loc[reference_genes]
        .dropna()
        .index.intersection(method_test_padj.dropna().index)
    )
    # Get the arrays of pvalues
    pvalues_test = method_test_padj.loc[common_genes].to_numpy().reshape(1, -1)
    pvalues_ref = method_ref_padj.loc[common_genes].to_numpy().reshape(1, -1)
    # Clip pvalues to avoid log(0)
    where_too_small_test = pvalues_test < padj_lower_bound
    where_too_small_ref = pvalues_ref < padj_lower_bound
    if where_too_small_test.any():
        logger.warning(
            f"Found {where_too_small_test.sum()} p-values below {padj_lower_bound} "
            "for the test method.\n"
            f"Clipping them to {padj_lower_bound}."
        )
    if where_too_small_ref.any():
        logger.warning(
            f"Found {where_too_small_ref.sum()} p-values below {padj_lower_bound} "
            "for the reference method.\n"
            f"Clipping them to {padj_lower_bound}."
        )
    pvalues_test = np.clip(pvalues_test, padj_lower_bound, 1)
    pvalues_ref = np.clip(pvalues_ref, padj_lower_bound, 1)
    # transform as -log10(pvalue)
    pvalues_test = -np.log10(pvalues_test)
    pvalues_ref = -np.log10(pvalues_ref)
    # Compute the correlation
    return np.corrcoef(pvalues_test, pvalues_ref)[0, 1]


def pearson_correlation_lfcs(
    method_test_padj: pd.Series,
    method_test_lfc: pd.Series,
    method_ref_padj: pd.Series,
    method_ref_lfc: pd.Series,
    padj_threshold: float | None = None,
    log2fc_threshold: float | None = None,
) -> float:
    """Compute the Pearson correlation of the log fold changes.

    Parameters
    ----------
    method_test_padj : pd.Series
        The adjusted p-values of the test method, indexed by gene names.

    method_test_lfc : pd.Series
        The log fold changes of the test method, indexed by gene names,
        *in natural scale*.

    method_ref_padj : pd.Series
        The adjusted p-values of the reference method, indexed by gene names.

    method_ref_lfc : pd.Series
        The log fold changes of the reference method, indexed by gene names,
        *in natural scale*.

    padj_threshold : float or None
        The adjusted p-value threshold. If not None, we
        will restrict the genes to those whose
        reference p-value is below this threshold.

    log2fc_threshold : float or None
        The log2 fold change threshold. If not None, we
        will restrict the genes to those whose reference
        log2 fold change is above this threshold.

    Returns
    -------
    float
        The Pearson correlation of the LFC.
    """
    # Compute common genes where the pvalue is not NaN
    reference_genes = get_de_genes(
        method_ref_padj, method_ref_lfc, padj_threshold, log2fc_threshold
    )
    common_genes = method_test_lfc.dropna().index.intersection(
        reference_genes.intersection(method_ref_lfc.dropna().index)
    )

    # Get the arrays of lfcs
    lfcs_test = method_test_lfc.loc[common_genes].to_numpy().reshape(1, -1)
    lfcs_ref = method_ref_lfc.loc[common_genes].to_numpy().reshape(1, -1)
    # Compute the correlation
    return np.corrcoef(lfcs_test, lfcs_ref)[0, 1]


SCORING_FUNCTIONS: dict[str, Callable] = {
    "sensitivity_0.05_2.0": partial(
        sensitivity, padj_threshold=0.05, log2fc_threshold=2.0
    ),
    "precision_0.05_2.0": partial(precision, padj_threshold=0.05, log2fc_threshold=2.0),
    "f1_score_0.05_2.0": partial(f1_score, padj_threshold=0.05, log2fc_threshold=2.0),
    "pearson_correlation_pvalues": pearson_correlation_pvalues,
    "pearson_correlation_pvalues_7": partial(
        pearson_correlation_pvalues, padj_lower_bound=1e-7
    ),
    "pearson_correlation_pvalues_10": partial(
        pearson_correlation_pvalues, padj_lower_bound=1e-10
    ),
    "pearson_correlation_pvalues_12": partial(
        pearson_correlation_pvalues, padj_lower_bound=1e-12
    ),
    "pearson_correlation_pvalues_15": partial(
        pearson_correlation_pvalues, padj_lower_bound=1e-15
    ),
    "pearson_correlation_lfcs": pearson_correlation_lfcs,
    "pearson_correlation_pvalues_0.05": partial(
        pearson_correlation_pvalues, padj_threshold=0.05
    ),
    "pearson_correlation_lfcs_0.05": partial(
        pearson_correlation_lfcs, padj_threshold=0.05
    ),
}


def build_heterogeneity_grid_plot(
    methods_test: list[str],
    method_ref: str,
    methods_test_results_paths: dict[str, str | Path],
    method_ref_results_path: str | Path,
    save_file_path: str | Path,
    dataset_names: list[TCGADatasetNames],
    heterogeneity_method_params: list[float],
    scoring_function_names: list[str],
    heterogeneity_method: str = "binomial",
    small_samples: bool = False,
    small_genes: bool = False,
    only_two_centers: bool = False,
    design_factors: str | list[str] = "stage",
    continuous_factors: list[str] | None = None,
    reference_dds_ref_level: tuple[str, str] | None = ("stage", "Advanced"),
    meta_analysis_parameters: list[MetaAnalysisParameter] | None = None,
    **pydeseq2_kwargs: Any,
):
    """Make a grid of barplots to summarize heterogeneity experiments.

    Represents barplots side by side for each dataset and each scoring function, with a
    common legend.

    Parameters
    ----------
    methods_test : str
        The tested method.

    method_ref : str
        The reference method.

    methods_test_results_paths : str or Path
        The path to the tested method results.

    method_ref_results_path : str or Path
        The path to the reference method results.

    save_file_path : str or Path
        The path where to save the plot.

    dataset_names : list[TCGADatasetNames]
        The list of dataset to include in the figure.

    heterogeneity_method_params : list[float]
        The heterogeneity method parameters to use.

    scoring_function_names : list[str]
        The scoring functions to plot. Must be keys in SCORING_FUNCTIONS.

    heterogeneity_method : str
        The heterogeneity method to use.

    small_samples : bool
        Whether to use small samples.

    small_genes : bool
        Whether to use small genes.

    only_two_centers : bool
        Whether to use only two centers.

    design_factors : str or list[str]
        The design factors used in the experiment.

    continuous_factors : list[str] or None
        The continuous factors used in the experiment.

    reference_dds_ref_level : tuple[str, str] or None
        The reference dds ref level to use.

    meta_analysis_parameters : list[MetaAnalysisParameter] or None
        The meta-analysis parameters to use.

    **pydeseq2_kwargs : Any
        Additional keyword arguments to pass to the PyDESeq2 and FedPyDESeq2
        methods.
    """
    plt.clf()
    sns.set_theme()
    sns.set_style("whitegrid")

    num_datasets, num_scores = len(dataset_names), len(scoring_function_names)

    fig, axes = plt.subplots(
        num_scores,
        num_datasets,
        figsize=(6 * num_scores, 6 * num_datasets),
        constrained_layout=True,
    )

    logger.info("Building heterogeneity plot grid.")

    for i, dataset_name in enumerate(dataset_names):
        experiment_ids = [
            get_experiment_id(
                dataset_name=dataset_name,
                small_samples=small_samples,
                small_genes=small_genes,
                only_two_centers=only_two_centers,
                design_factors=design_factors,
                continuous_factors=continuous_factors,
                heterogeneity_method=heterogeneity_method,
                heterogeneity_method_param=heterogeneity_method_param,
                **pydeseq2_kwargs,
            )
            for heterogeneity_method_param in heterogeneity_method_params
        ]

        global_experiment_id = get_experiment_id(
            dataset_name=dataset_name,
            small_samples=small_samples,
            small_genes=small_genes,
            only_two_centers=only_two_centers,
            design_factors=design_factors,
            continuous_factors=continuous_factors,
            heterogeneity_method=heterogeneity_method,
            heterogeneity_method_param=None,
            **pydeseq2_kwargs,
        )

        reference_experiment_id = get_experiment_id(
            dataset_name=dataset_name,
            small_samples=small_samples,
            small_genes=small_genes,
            only_two_centers=only_two_centers,
            design_factors=design_factors,
            continuous_factors=continuous_factors,
            **pydeseq2_kwargs,
        )

        refit_cooks = pydeseq2_kwargs.get("refit_cooks", True)

        methods_test_padj_lfc: dict[str, list[tuple[pd.Series, pd.Series]]] = {}

        for heterogeneity_id in range(len(experiment_ids)):
            for method_test in methods_test:
                method_test_padj, method_test_lfc = get_padj_lfc_from_method(
                    method_test,
                    methods_test_results_paths[method_test],
                    experiment_ids[heterogeneity_id],
                    refit_cooks=refit_cooks,
                    reference_dds_ref_level=reference_dds_ref_level,
                    meta_analysis_parameters=meta_analysis_parameters,
                )

                if isinstance(method_test_padj, dict) and isinstance(
                    method_test_lfc, dict
                ):
                    if heterogeneity_id == 0:
                        for method_test_str in method_test_padj.keys():
                            methods_test_padj_lfc[method_test_str] = []
                    for method_test_str in method_test_padj.keys():
                        methods_test_padj_lfc[method_test_str].append(
                            (
                                method_test_padj[method_test_str],
                                method_test_lfc[method_test_str],
                            )
                        )
                else:
                    assert isinstance(method_test_padj, pd.Series)
                    assert isinstance(method_test_lfc, pd.Series)
                    method_test_str = method_test
                    if heterogeneity_id == 0:
                        methods_test_padj_lfc[method_test_str] = []
                    methods_test_padj_lfc[method_test_str].append(
                        (method_test_padj, method_test_lfc)
                    )

        method_ref_padj, method_ref_lfc = get_padj_lfc_from_method(
            method_ref,
            method_ref_results_path,
            reference_experiment_id,
            refit_cooks=refit_cooks,
            reference_dds_ref_level=reference_dds_ref_level,
            meta_analysis_parameters=meta_analysis_parameters,
        )

        assert not (isinstance(method_ref_padj, dict)), (
            "Reference method should not be per center nor meta-analysis"
        )
        assert not (isinstance(method_ref_lfc, dict)), (
            "Reference method should not be per center nor meta-analysis"
        )

        for j, scoring_function_name in enumerate(scoring_function_names):
            # Compute scores
            scoring_function = SCORING_FUNCTIONS[scoring_function_name]
            scores: dict[str, list[float]] = {
                method_test_str: [
                    scoring_function(
                        method_test_padj,
                        method_test_lfc,
                        method_ref_padj,
                        method_ref_lfc,
                    )
                    for method_test_padj, method_test_lfc in methods_test_padj_lfc[
                        method_test_str
                    ]
                ]
                for method_test_str in methods_test_padj_lfc
            }

            ax = axes[j, i]
            lines = []

            for method_test, scores_list in scores.items():
                for k, score in enumerate(scores_list):
                    lines.append(
                        {
                            "method_test_name": process_method_name(method_test),
                            # Here we invert the heterogeneity level
                            "heterogeneity level": 1.0 - heterogeneity_method_params[k],
                            "score": score,
                        }
                    )
            df = pd.DataFrame(lines)
            # Type the columns
            df = df.astype(
                {
                    "method_test_name": "string",
                    "heterogeneity level": "float",
                    "score": "float",
                }
            )

            sns.barplot(
                df,
                x="method_test_name",
                y="score",
                hue="heterogeneity level",
                palette="viridis",
                ax=ax,
            )

            ax.set_title(f"{dataset_name}", fontsize=16)
            ax.set_ylabel(
                f"{SCORING_FUNCTIONS_YLABELS[scoring_function_name]}", fontsize=15
            )
            # Set limits for the y axis
            ax.set_ylim(0, 1)
            ax.set_xlabel("")
            ax.set_xticklabels(ax.get_xticklabels(), rotation=45)
            # Increase y ticks labels font size
            ax.tick_params(axis="y", labelsize=12)

    # Create a common legend
    lines, labels = axes[0, 0].get_legend_handles_labels()
    # Remove subplot legends
    for ax in axes.flat:
        ax.get_legend().remove()

    legend = fig.legend(
        lines,  # type: ignore
        labels,
        loc="center",
        bbox_to_anchor=(0.5, 1.05),
        title="Heterogeneity level",
        fontsize=15,
        title_fontsize=15,
        ncol=5,
    )

    plt.setp(legend.get_title(), fontweight="bold")

    save_file_path = Path(save_file_path)
    save_file_path = Path(
        save_file_path / global_experiment_id / "heterogeneity_grid_plot.pdf"
    )

    save_file_path.parent.mkdir(parents=True, exist_ok=True)
    plt.savefig(save_file_path, bbox_inches="tight")
    plt.close()


def build_test_vs_ref_heterogeneity_plot(
    methods_test: list[str],
    method_ref: str,
    methods_results_path: dict[str, str | Path],
    heterogeneity_plot_save_path: str | Path,
    plot_title: str,
    dataset_name: TCGADatasetNames,
    heterogeneity_method_params: list[float],
    scoring_function_name: str,
    heterogeneity_method: str = "binomial",
    small_samples: bool = False,
    small_genes: bool = False,
    only_two_centers: bool = False,
    design_factors: str | list[str] = "stage",
    continuous_factors: list[str] | None = None,
    reference_dds_ref_level: tuple[str, str] | None = ("stage", "Advanced"),
    meta_analysis_parameters: list[MetaAnalysisParameter] | None = None,
    **pydeseq2_kwargs: Any,
):
    """Build a cross table between a test method and a reference method.

    Parameters
    ----------
    methods_test : list[str]
        The test methods.

    method_ref : str
        The reference method. Cannot be per center.

    methods_results_path : dict[str, Union[str, Path]]
        The path to the results of the methods.

    heterogeneity_plot_save_path : Union[str, Path]
        The path where to save the heterogeneity plot.
        The following file structure will be created:
        ```
        <heterogeneity_plot_save_path>
        └── <global_experiment_id>
            ├── heterogeneity_plot_<scoring_function_name>
                _test_<methods_test>_ref_<method_ref>.pdf
        ```

    plot_title : str
        The plot title.

    dataset_name : TCGADatasetNames
        The dataset name.

    heterogeneity_method : str
        The heterogeneity method to use.

    heterogeneity_method_params : list[float]
        The heterogeneity method parameters to use.

    scoring_function_name : str
        The scoring function name.
        Is a key in SCORING_FUNCTIONS.

    small_samples : bool
        Whether to use small samples.

    small_genes : bool
        Whether to use small genes.

    only_two_centers : bool
        Whether to use only two centers.

    design_factors : str or list[str]
        Design factors to use.

    continuous_factors : list[str] or None
        Continuous factors to use.

    reference_dds_ref_level : tuple[str, str] or None
        The reference dds ref level to use.
        Necessary if the test method is PyDESeq2 per center or pooled.

    meta_analysis_parameters : list[MetaAnalysisParameter] or None
        The meta-analysis parameters to use.
        Necessary if the test method is Meta-analysis.

    **pydeseq2_kwargs : Any
        Additional keyword arguments to pass to the PyDESeq2 and FedPyDESeq2
        methods.
    """
    # Get experiment id for each heterogeneity method param
    experiment_ids = [
        get_experiment_id(
            dataset_name=dataset_name,
            small_samples=small_samples,
            small_genes=small_genes,
            only_two_centers=only_two_centers,
            design_factors=design_factors,
            continuous_factors=continuous_factors,
            heterogeneity_method=heterogeneity_method,
            heterogeneity_method_param=heterogeneity_method_param,
            **pydeseq2_kwargs,
        )
        for heterogeneity_method_param in heterogeneity_method_params
    ]

    global_experiment_id = get_experiment_id(
        dataset_name=dataset_name,
        small_samples=small_samples,
        small_genes=small_genes,
        only_two_centers=only_two_centers,
        design_factors=design_factors,
        continuous_factors=continuous_factors,
        heterogeneity_method=heterogeneity_method,
        heterogeneity_method_param=None,
        **pydeseq2_kwargs,
    )

    reference_experiment_id = get_experiment_id(
        dataset_name=dataset_name,
        small_samples=small_samples,
        small_genes=small_genes,
        only_two_centers=only_two_centers,
        design_factors=design_factors,
        continuous_factors=continuous_factors,
        **pydeseq2_kwargs,
    )

    refit_cooks = pydeseq2_kwargs.get("refit_cooks", True)

    methods_test_padj_lfc: dict[str, list[tuple[pd.Series, pd.Series]]] = {}

    for heterogeneity_id in range(len(experiment_ids)):
        for method_test in methods_test:
            method_test_padj, method_test_lfc = get_padj_lfc_from_method(
                method_test,
                methods_results_path[method_test],
                experiment_ids[heterogeneity_id],
                refit_cooks=refit_cooks,
                reference_dds_ref_level=reference_dds_ref_level,
                meta_analysis_parameters=meta_analysis_parameters,
            )

            if isinstance(method_test_padj, dict) and isinstance(method_test_lfc, dict):
                if heterogeneity_id == 0:
                    for method_test_str in method_test_padj.keys():
                        methods_test_padj_lfc[method_test_str] = []
                for method_test_str in method_test_padj.keys():
                    methods_test_padj_lfc[method_test_str].append(
                        (
                            method_test_padj[method_test_str],
                            method_test_lfc[method_test_str],
                        )
                    )
            else:
                assert isinstance(method_test_padj, pd.Series)
                assert isinstance(method_test_lfc, pd.Series)
                method_test_str = method_test
                if heterogeneity_id == 0:
                    methods_test_padj_lfc[method_test_str] = []
                methods_test_padj_lfc[method_test_str].append(
                    (method_test_padj, method_test_lfc)
                )
    logger.info(f"methods_test_padj_lfc keys: {methods_test_padj_lfc.keys()}")

    method_ref_padj, method_ref_lfc = get_padj_lfc_from_method(
        method_ref,
        methods_results_path[method_ref],
        reference_experiment_id,
        refit_cooks=refit_cooks,
        reference_dds_ref_level=reference_dds_ref_level,
        meta_analysis_parameters=meta_analysis_parameters,
    )

    assert not (isinstance(method_ref_padj, dict)), (
        "Reference method should not be per center nor meta-analysis"
    )
    assert not (isinstance(method_ref_lfc, dict)), (
        "Reference method should not be per center nor meta-analysis"
    )

    heterogeneity_plot_name = get_heterogeneity_plot_name(
        methods_test=methods_test,
        method_ref=method_ref,
        scoring_function_name=scoring_function_name,
    )

    save_file_path = (
        heterogeneity_plot_save_path
        / global_experiment_id
        / f"{heterogeneity_plot_name}.pdf"
    )

    # Compute scores
    scoring_function = SCORING_FUNCTIONS[scoring_function_name]
    scores: dict[str, list[float]] = {
        method_test_str: [
            scoring_function(
                method_test_padj, method_test_lfc, method_ref_padj, method_ref_lfc
            )
            for method_test_padj, method_test_lfc in methods_test_padj_lfc[
                method_test_str
            ]
        ]
        for method_test_str in methods_test_padj_lfc
    }

    logger.info(f"scores keys: {scores.keys()}")

    make_heterogeneity_plot(
        scores=scores,
        heterogeneity_method_params=heterogeneity_method_params,
        scoring_function_name=scoring_function_name,
        plot_title=plot_title,
        heterogeneity_plot_save_path=save_file_path,
    )


<<<<<<< HEAD
=======
def process_method_test_name(method_test_name: str) -> str:
    """Process the method test name for plots.

    Parameters
    ----------
    method_test_name : str
        The method test name.

    Returns
    -------
    str
        The processed method test name.
    """
    if method_test_name.startswith("FedPyDESeq2"):
        return "\n".join(method_test_name.split(", "))
    elif method_test_name.startswith("Meta-analysis"):
        # Split the method name
        method_test_name_split = method_test_name.split(", ")
        # Get the meta-analysis type
        meta_analysis_type = method_test_name_split[1]
        # Get the method combination
        method_combination = method_test_name_split[2]
        # Get the pvalue combination
        pvalue_combination = method_test_name_split[3]
        if meta_analysis_type == "random_effect":
            if method_combination == "dl":
                return "Random effect\n(DerSimonian-Laird)"
            else:
                return f"Random effect\n({method_combination})"
        elif meta_analysis_type == "fixed_effect":
            return "Fixed effect"
        elif meta_analysis_type == "pvalue_combination":
            return f"P-value combination\n({pvalue_combination})"
        else:
            raise ValueError(f"Unknown meta-analysis type: {meta_analysis_type}")
    elif method_test_name.startswith("PyDESeq2"):
        return "\n".join(method_test_name.split(", "))
    else:
        raise ValueError(f"Unknown method test name: {method_test_name}")


>>>>>>> 1b418e73
def make_heterogeneity_plot(
    scores: dict[str, list[float]],
    heterogeneity_method_params: list[float],
    scoring_function_name: str,
    plot_title: str,
    heterogeneity_plot_save_path: str | Path,
    heterogeneity_method_params_names: dict[int, str] | None = None,
):
    """Make a heterogeneity plot.

    Parameters
    ----------
    scores : dict[str, list[float]]
        The scores.

    heterogeneity_method_params : list[float]
        The heterogeneity method parameters.

    scoring_function_name : str
        The scoring function name.

    plot_title : str
        The plot title.

    heterogeneity_plot_save_path : Union[str, Path]
        The path where to save the heterogeneity plot.

    heterogeneity_method_params_names : dict[int, str] or None
        The heterogeneity method parameters names.
    """
    sns.set_style("whitegrid")
    # Create a dataframe with all scores
    lines = []
    for method_test, scores_list in scores.items():
        for i, score in enumerate(scores_list):
            lines.append(
                {
                    "method_test_name": process_method_name(method_test),
                    # Here we invert the heterogeneity level
                    "heterogeneity level": (
                        heterogeneity_method_params_names[i]
                        if heterogeneity_method_params_names is not None
                        else 1.0 - heterogeneity_method_params[i]
                    ),
                    "score": score,
                }
            )
    df = pd.DataFrame(lines)
    # Type the columns
    df = df.astype(
        {
            "method_test_name": "string",
            "heterogeneity level": "float",
            "score": "float",
        }
    )
    ax = sns.barplot(
        df,
        x="method_test_name",
        y="score",
        hue="heterogeneity level",
        palette="viridis",
    )
    ax.set_title(plot_title)
    ax.set_ylabel(f"{SCORING_FUNCTIONS_YLABELS[scoring_function_name]}")
    # Set limits for the y axis
    ax.set_ylim(0, 1)
    ax.set_xlabel("Method")
    _, xlabels = plt.xticks()
    xticks_loc = ax.get_xticks()
    ax.set_xticks(xticks_loc)
    ax.set_xlabel("")
    ax.set_xticklabels(ax.get_xticklabels(), rotation=45)
    # create the save directory
    heterogeneity_plot_save_path = Path(heterogeneity_plot_save_path)
    heterogeneity_plot_save_path.parent.mkdir(parents=True, exist_ok=True)
    plt.savefig(heterogeneity_plot_save_path, bbox_inches="tight", transparent=True)
    plt.close()


def get_heterogeneity_plot_name(
    methods_test: list[str],
    method_ref: str,
    scoring_function_name: str,
) -> str:
    """Get the heterogeneity plot name.

    Parameters
    ----------
    methods_test : list[str]
        The test methods.

    method_ref : str
        The reference method.

    scoring_function_name : str
        The scoring function name.

    Returns
    -------
    str
        The heterogeneity plot name.
    """
    methods_test_str = "-".join(methods_test)
    return (
        "heterogeneity_plot"
        f"_{scoring_function_name}_"
        f"test_{methods_test_str}_"
        f"ref_{method_ref}"
    )<|MERGE_RESOLUTION|>--- conflicted
+++ resolved
@@ -25,7 +25,6 @@
     method_ref_lfc: pd.Series,
     padj_threshold: float | None,
     log2fc_threshold: float | None,
-<<<<<<< HEAD
 ) -> float:
     """
     Compute the number of recovered positives out of all true positives. A.k.a. recall.
@@ -33,10 +32,6 @@
     By recovered positives, we mean the fraction of differentially expressed genes
     found by the test method that are also found by the reference method, w.r.t. the
     differentially expressed genes found by the reference method.
-=======
-) -> pd.Index:
-    """Get the differentially expressed genes.
->>>>>>> 1b418e73
 
     We define the differentially expressed genes as the genes with an adjusted p-value
     below a certain threshold and an absolute log fold change above a certain threshold.
@@ -65,14 +60,9 @@
 
     Returns
     -------
-<<<<<<< HEAD
     float
         The sensitivity score, also known as recall.
 
-=======
-    pd.Index
-        The differentially expressed genes.
->>>>>>> 1b418e73
     """
     method_test_diff_genes = get_de_genes(
         method_test_padj, method_test_lfc, padj_threshold, log2fc_threshold
@@ -95,12 +85,8 @@
     padj_threshold: float | None,
     log2fc_threshold: float | None,
 ) -> float:
-<<<<<<< HEAD
     """
     Compute the number of true positives out of all predicted positives.
-=======
-    """Compute the number of recovered positives.
->>>>>>> 1b418e73
 
     By true positives, we mean the fraction of differentially expressed genes
     found by the test method that are also found by the reference method, w.r.t. the
@@ -134,13 +120,8 @@
     Returns
     -------
     float
-<<<<<<< HEAD
         The precision score.
 
-=======
-        The sensitivity score, also known as recall
-        (i.e., the fraction of recovered positives).
->>>>>>> 1b418e73
     """
     method_test_diff_genes = get_de_genes(
         method_test_padj, method_test_lfc, padj_threshold, log2fc_threshold
@@ -866,50 +847,6 @@
     )
 
 
-<<<<<<< HEAD
-=======
-def process_method_test_name(method_test_name: str) -> str:
-    """Process the method test name for plots.
-
-    Parameters
-    ----------
-    method_test_name : str
-        The method test name.
-
-    Returns
-    -------
-    str
-        The processed method test name.
-    """
-    if method_test_name.startswith("FedPyDESeq2"):
-        return "\n".join(method_test_name.split(", "))
-    elif method_test_name.startswith("Meta-analysis"):
-        # Split the method name
-        method_test_name_split = method_test_name.split(", ")
-        # Get the meta-analysis type
-        meta_analysis_type = method_test_name_split[1]
-        # Get the method combination
-        method_combination = method_test_name_split[2]
-        # Get the pvalue combination
-        pvalue_combination = method_test_name_split[3]
-        if meta_analysis_type == "random_effect":
-            if method_combination == "dl":
-                return "Random effect\n(DerSimonian-Laird)"
-            else:
-                return f"Random effect\n({method_combination})"
-        elif meta_analysis_type == "fixed_effect":
-            return "Fixed effect"
-        elif meta_analysis_type == "pvalue_combination":
-            return f"P-value combination\n({pvalue_combination})"
-        else:
-            raise ValueError(f"Unknown meta-analysis type: {meta_analysis_type}")
-    elif method_test_name.startswith("PyDESeq2"):
-        return "\n".join(method_test_name.split(", "))
-    else:
-        raise ValueError(f"Unknown method test name: {method_test_name}")
-
-
->>>>>>> 1b418e73
 def make_heterogeneity_plot(
     scores: dict[str, list[float]],
     heterogeneity_method_params: list[float],
