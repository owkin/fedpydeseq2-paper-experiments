--- conflicted
+++ resolved
@@ -70,7 +70,6 @@
     log2fc_threshold: 2.0
     padj_threshold: 0.05
     method_pairs:
-<<<<<<< HEAD
     - ['fedpydeseq2_simulated', 'pydeseq2']
     - ['fedpydeseq2_remote', 'pydeseq2']
     - ['pydeseq2_largest', 'pydeseq2']
@@ -81,11 +80,6 @@
     dataset_pairs:
     - ['TCGA-COAD', 'TCGA-READ']
     - ['TCGA-LUAD', 'TCGA-LUSC']
-=======
-      - ["fedpydeseq2_simulated", "pydeseq2"]
-      - ["fedpydeseq2_remote", "pydeseq2"]
-      - ["pydeseq2_largest", "pydeseq2"]
->>>>>>> 1b418e73
   lfc_lfc_plots:
     log2fc_threshold: 2.0
     padj_threshold: 0.05
@@ -97,15 +91,7 @@
       - pydeseq2
   violin_plots:
     methods:
-<<<<<<< HEAD
     - fedpydeseq2_remote
     - meta_analysis
     - pydeseq2_largest
-    - pydeseq2
-=======
-      - fedpydeseq2_simulated
-      - fedpydeseq2_remote
-      - meta_analysis
-      - pydeseq2_largest
-      - pydeseq2
->>>>>>> 1b418e73
+    - pydeseq2