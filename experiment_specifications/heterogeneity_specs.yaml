--- conflicted
+++ resolved
@@ -44,7 +44,6 @@
       - "meta_analysis"
       - "pydeseq2_largest"
     scoring_function_names:
-<<<<<<< HEAD
     - "precision_0.05_2.0"
     - "sensitivity_0.05_2.0"
     - "f1_score_0.05_2.0"
@@ -52,14 +51,6 @@
     - "pearson_correlation_lfcs"
     - "pearson_correlation_pvalues_0.05"
     - "pearson_correlation_lfcs_0.05"
-=======
-      - "sensitivity_0.05_2.0"
-      - "f1_score_0.05_2.0"
-      - "pearson_correlation_pvalues"
-      - "pearson_correlation_lfcs"
-      - "pearson_correlation_pvalues_0.05"
-      - "pearson_correlation_lfcs_0.05"
->>>>>>> 1b418e73
   heterogeneity_grid:
     method_ref: "pydeseq2"
     methods_test:
@@ -67,10 +58,5 @@
       - "meta_analysis"
       - "pydeseq2_largest"
     scoring_function_names:
-<<<<<<< HEAD
     - "precision_0.05_2.0"
-    - "sensitivity_0.05_2.0"
-=======
-      - "sensitivity_0.05_2.0"
-      - "f1_score_0.05_2.0"
->>>>>>> 1b418e73
+    - "sensitivity_0.05_2.0"